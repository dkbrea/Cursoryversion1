--- conflicted
+++ resolved
@@ -141,37 +141,6 @@
           .select('*', { count: 'exact', head: true })
           .eq('user_id', user.id);
 
-<<<<<<< HEAD
-        // Check variable expenses
-        let budgetCount = 0;
-        try {
-          console.log('Setup Guide: Checking budget setup for user:', user.id);
-          
-          // Only check variable_expenses table (budget_categories doesn't exist)
-          // Use type assertion since variable_expenses isn't in the generated types yet
-          const { count: variableExpensesCount, error: variableExpensesError } = await supabase
-            .from('variable_expenses' as any)
-            .select('*', { count: 'exact', head: true })
-            .eq('user_id', user.id);
-
-          console.log('Setup Guide: Variable expenses query result:', {
-            count: variableExpensesCount,
-            error: variableExpensesError,
-            userId: user.id
-          });
-
-          if (!variableExpensesError && variableExpensesCount && variableExpensesCount > 0) {
-            budgetCount = variableExpensesCount;
-            console.log('Setup Guide: Found variable expenses, count:', budgetCount);
-          } else {
-            console.log('Setup Guide: No variable expenses found or error occurred');
-          }
-        } catch (error) {
-          console.error('Error checking budget setup:', error);
-        }
-
-        console.log('Setup Guide: Final budget count:', budgetCount);
-=======
         // Check variable expenses (previously budget categories)
         let budgetCount = 0;
         try {
@@ -199,7 +168,6 @@
           console.error('Error checking budget setup:', error);
           budgetCount = 0;
         }
->>>>>>> dbc9e0a1
 
         // Update setup steps status
         const updatedSteps = [...setupSteps];
